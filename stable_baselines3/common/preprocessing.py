from typing import Tuple, Union, Dict

import numpy as np
import torch as th
from gym import spaces
from torch.nn import functional as F


def is_image_space(observation_space: spaces.Space, channels_last: bool = True, check_channels: bool = False) -> bool:
    """
    Check if a observation space has the shape, limits and dtype
    of a valid image.
    The check is conservative, so that it returns False
    if there is a doubt.

    Valid images: RGB, RGBD, GrayScale with values in [0, 255]

    :param observation_space: (spaces.Space)
    :param channels_last: (bool)
    :param check_channels: (bool) Whether to do or not the check for the number of channels.
        e.g., with frame-stacking, the observation space may have more channels than expected.
    :return: (bool)
    """
    if isinstance(observation_space, spaces.Box) and len(observation_space.shape) == 3:
        # Check the type
        if observation_space.dtype != np.uint8:
            return False

        # Check the value range
        if np.any(observation_space.low != 0) or np.any(observation_space.high != 255):
            return False

        # Skip channels check
        if not check_channels:
            return True
        # Check the number of channels
        if channels_last:
            n_channels = observation_space.shape[-1]
        else:
            n_channels = observation_space.shape[0]
        # RGB, RGBD, GrayScale
        return n_channels in [1, 3, 4]
    return False


<<<<<<< HEAD
def preprocess_obs(obs: Union[th.Tensor, Dict, Tuple], observation_space: spaces.Space,
                   normalize_images: bool = True) -> th.Tensor:
=======
def preprocess_obs(obs: th.Tensor, observation_space: spaces.Space, normalize_images: bool = True) -> th.Tensor:
>>>>>>> f5104a5e
    """
    Preprocess observation to be to a neural network.
    For images, it normalizes the values by dividing them by 255 (to have values in [0, 1])
    For discrete observations, it create a one hot vector.

    :param obs: (th.Tensor) Observation
    :param observation_space: (spaces.Space)
    :param normalize_images: (bool) Whether to normalize images or not
        (True by default)
    :return: (th.Tensor)
    """
    if isinstance(observation_space, spaces.Box):
        if is_image_space(observation_space) and normalize_images:
            return obs.float() / 255.0
        return obs.float()

    elif isinstance(observation_space, spaces.Discrete):
        # One hot encoding and convert to float to avoid errors
        return F.one_hot(obs.long(), num_classes=observation_space.n).float()

    elif isinstance(observation_space, spaces.MultiDiscrete):
        # Tensor concatenation of one hot encodings of each Categorical sub-space
        return th.cat(
            [
                F.one_hot(obs_.long(), num_classes=int(observation_space.nvec[idx])).float()
                for idx, obs_ in enumerate(th.split(obs.long(), 1, dim=1))
            ],
            dim=-1,
        ).view(obs.shape[0], sum(observation_space.nvec))

    elif isinstance(observation_space, spaces.MultiBinary):
        return obs.float()

    elif isinstance(observation_space, spaces.Dict):
        return {k: preprocess_obs(o, observation_space.spaces[k], normalize_images) for k, o in obs.items()}

    elif isinstance(observation_space, spaces.Tuple):
        return tuple(preprocess_obs(o, os, normalize_images) for o, os in zip(obs, observation_space.spaces))

    else:
        raise NotImplementedError()


def get_obs_shape(observation_space: spaces.Space) -> Union[Tuple[int, ...],
                                                            Dict[str, Tuple[int, ...]],
                                                            Tuple[Tuple[int, ...], ...]]:
    """
    Get the shape of the observation (useful for the buffers).

    :param observation_space: (spaces.Space)
    :return: (Tuple[int, ...])
    """
    if isinstance(observation_space, spaces.Box):
        return observation_space.shape
    elif isinstance(observation_space, spaces.Discrete):
        # Observation is an int
        return (1,)
    elif isinstance(observation_space, spaces.MultiDiscrete):
        # Number of discrete features
        return (int(len(observation_space.nvec)),)
    elif isinstance(observation_space, spaces.MultiBinary):
        # Number of binary features
<<<<<<< HEAD
        return int(observation_space.n),
    elif isinstance(observation_space, spaces.Dict):
        return {k: get_obs_shape(space) for k, space in observation_space.spaces.items()}
    elif isinstance(observation_space, spaces.Tuple):
        return (get_obs_shape(space) for space in observation_space.spaces)
=======
        return (int(observation_space.n),)
>>>>>>> f5104a5e
    else:
        raise NotImplementedError()


def get_flattened_obs_dim(observation_space: spaces.Space) -> int:
    """
    Get the dimension of the observation space when flattened.
    It does not apply to image observation space.

    :param observation_space: (spaces.Space)
    :return: (int)
    """
    # See issue https://github.com/openai/gym/issues/1915
    # it may be a problem for Dict/Tuple spaces too...
    if isinstance(observation_space, spaces.MultiDiscrete):
        return sum(observation_space.nvec)
    else:
        # Use Gym internal method
        return spaces.utils.flatdim(observation_space)


def get_action_dim(action_space: spaces.Space) -> int:
    """
    Get the dimension of the action space.

    :param action_space: (spaces.Space)
    :return: (int)
    """
    if isinstance(action_space, spaces.Box):
        return int(np.prod(action_space.shape))
    elif isinstance(action_space, spaces.Discrete):
        # Action is an int
        return 1
    elif isinstance(action_space, spaces.MultiDiscrete):
        # Number of discrete actions
        return int(len(action_space.nvec))
    elif isinstance(action_space, spaces.MultiBinary):
        # Number of binary actions
        return int(action_space.n)
    else:
        raise NotImplementedError()<|MERGE_RESOLUTION|>--- conflicted
+++ resolved
@@ -43,12 +43,8 @@
     return False
 
 
-<<<<<<< HEAD
 def preprocess_obs(obs: Union[th.Tensor, Dict, Tuple], observation_space: spaces.Space,
                    normalize_images: bool = True) -> th.Tensor:
-=======
-def preprocess_obs(obs: th.Tensor, observation_space: spaces.Space, normalize_images: bool = True) -> th.Tensor:
->>>>>>> f5104a5e
     """
     Preprocess observation to be to a neural network.
     For images, it normalizes the values by dividing them by 255 (to have values in [0, 1])
@@ -111,15 +107,11 @@
         return (int(len(observation_space.nvec)),)
     elif isinstance(observation_space, spaces.MultiBinary):
         # Number of binary features
-<<<<<<< HEAD
         return int(observation_space.n),
     elif isinstance(observation_space, spaces.Dict):
         return {k: get_obs_shape(space) for k, space in observation_space.spaces.items()}
     elif isinstance(observation_space, spaces.Tuple):
         return (get_obs_shape(space) for space in observation_space.spaces)
-=======
-        return (int(observation_space.n),)
->>>>>>> f5104a5e
     else:
         raise NotImplementedError()
 
