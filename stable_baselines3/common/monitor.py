__all__ = ["Monitor", "get_monitor_files", "load_results"]

import csv
import json
import os
import time
from glob import glob
from typing import Any, Dict, List, Optional, Tuple

import gym
import numpy as np
import pandas


class Monitor(gym.Wrapper):
    """
    A monitor wrapper for Gym environments, it is used to know the episode reward, length, time and other data.

    :param env: (gym.Env) The environment
    :param filename: (Optional[str]) the location to save a log file, can be None for no log
    :param allow_early_resets: (bool) allows the reset of the environment before it is done
    :param reset_keywords: (Tuple[str, ...]) extra keywords for the reset call,
        if extra parameters are needed at reset
    :param info_keywords: (Tuple[str, ...]) extra information to log, from the information return of env.step()
    """

    EXT = "monitor.csv"

<<<<<<< HEAD
    def __init__(self,
                 env: gym.Env,
                 filename: Optional[str] = None,
                 allow_early_resets: bool = True,
                 reset_keywords: Tuple[str, ...] = (),
                 info_keywords: Tuple[str, ...] = (),
                 continue_from: int = 0):
=======
    def __init__(
        self,
        env: gym.Env,
        filename: Optional[str] = None,
        allow_early_resets: bool = True,
        reset_keywords: Tuple[str, ...] = (),
        info_keywords: Tuple[str, ...] = (),
    ):
>>>>>>> f5104a5e
        super(Monitor, self).__init__(env=env)
        self.t_start = time.time()
        if filename is None:
            self.file_handler = None
            self.logger = None
        else:
            if not filename.endswith(Monitor.EXT):
                if os.path.isdir(filename):
                    filename = os.path.join(filename, Monitor.EXT)
                else:
                    filename = filename + "." + Monitor.EXT
<<<<<<< HEAD
            if continue_from:
                with open(filename, 'rt') as file_handler:
                    first_line = file_handler.readline()
                    assert first_line[0] == '#'
                    header = json.loads(first_line[1:])
                    data_frame = pandas.read_csv(file_handler, index_col=None)
                    to_keep = np.cumsum(data_frame['l'].to_numpy()) <= continue_from
                    if not to_keep.all():
                        data_frame = data_frame[:np.argmin(to_keep)]
                self.file_handler = open(filename, "wt")
                self.file_handler.write('#%s\n' % json.dumps(header))
                self.file_handler.write(data_frame.to_csv(index=False, float_format='%.6f'))
                self.logger = csv.DictWriter(self.file_handler,
                                             fieldnames=('r', 'l', 't') + reset_keywords + info_keywords)
                self.file_handler.flush()
            else:
                self.file_handler = open(filename, "wt")
                self.file_handler.write('#%s\n' % json.dumps({"t_start": self.t_start, 'env_id': env.spec and env.spec.id}))
                self.logger = csv.DictWriter(self.file_handler,
                                             fieldnames=('r', 'l', 't') + reset_keywords + info_keywords)
                self.logger.writeheader()
                self.file_handler.flush()
=======
            self.file_handler = open(filename, "wt")
            self.file_handler.write("#%s\n" % json.dumps({"t_start": self.t_start, "env_id": env.spec and env.spec.id}))
            self.logger = csv.DictWriter(self.file_handler, fieldnames=("r", "l", "t") + reset_keywords + info_keywords)
            self.logger.writeheader()
            self.file_handler.flush()
>>>>>>> f5104a5e

        self.reset_keywords = reset_keywords
        self.info_keywords = info_keywords
        self.allow_early_resets = allow_early_resets
        self.rewards = None
        self.needs_reset = True
        self.episode_rewards = []
        self.episode_lengths = []
        self.episode_times = []
        self.total_steps = 0
        self.current_reset_info = {}  # extra info about the current episode, that was passed in during reset()

    def reset(self, **kwargs) -> np.ndarray:
        """
        Calls the Gym environment reset. Can only be called if the environment is over, or if allow_early_resets is True

        :param kwargs: Extra keywords saved for the next episode. only if defined by reset_keywords
        :return: (np.ndarray) the first observation of the environment
        """
        if not self.allow_early_resets and not self.needs_reset:
            raise RuntimeError(
                "Tried to reset an environment before done. If you want to allow early resets, "
                "wrap your env with Monitor(env, path, allow_early_resets=True)"
            )
        self.rewards = []
        self.needs_reset = False
        for key in self.reset_keywords:
            value = kwargs.get(key)
            if value is None:
                raise ValueError("Expected you to pass kwarg {} into reset".format(key))
            self.current_reset_info[key] = value
        return self.env.reset(**kwargs)

    def step(self, action: np.ndarray) -> Tuple[np.ndarray, float, bool, Dict[Any, Any]]:
        """
        Step the environment with the given action

        :param action: (np.ndarray) the action
        :return: (Tuple[np.ndarray, float, bool, Dict[Any, Any]]) observation, reward, done, information
        """
        if self.needs_reset:
            raise RuntimeError("Tried to step environment that needs reset")
        observation, reward, done, info = self.env.step(action)
        self.rewards.append(reward)
        if done:
            self.needs_reset = True
            ep_rew = sum(self.rewards)
            ep_len = len(self.rewards)
            ep_info = {"r": round(ep_rew, 6), "l": ep_len, "t": round(time.time() - self.t_start, 6)}
            for key in self.info_keywords:
                ep_info[key] = info[key]
            self.episode_rewards.append(ep_rew)
            self.episode_lengths.append(ep_len)
            self.episode_times.append(time.time() - self.t_start)
            ep_info.update(self.current_reset_info)
            if self.logger:
                self.logger.writerow(ep_info)
                self.file_handler.flush()
            info["episode"] = ep_info
        self.total_steps += 1
        return observation, reward, done, info

    def close(self):
        """
        Closes the environment
        """
        super(Monitor, self).close()
        if self.file_handler is not None:
            self.file_handler.close()

    def get_total_steps(self) -> int:
        """
        Returns the total number of timesteps

        :return: (int)
        """
        return self.total_steps

    def get_episode_rewards(self) -> List[float]:
        """
        Returns the rewards of all the episodes

        :return: ([float])
        """
        return self.episode_rewards

    def get_episode_lengths(self) -> List[int]:
        """
        Returns the number of timesteps of all the episodes

        :return: ([int])
        """
        return self.episode_lengths

    def get_episode_times(self) -> List[float]:
        """
        Returns the runtime in seconds of all the episodes

        :return: ([float])
        """
        return self.episode_times


class LoadMonitorResultsError(Exception):
    """
    Raised when loading the monitor log fails.
    """

    pass


def get_monitor_files(path: str) -> List[str]:
    """
    get all the monitor files in the given path

    :param path: (str) the logging folder
    :return: ([str]) the log files
    """
    return glob(os.path.join(path, "*" + Monitor.EXT))


def load_results(path: str) -> pandas.DataFrame:
    """
    Load all Monitor logs from a given directory path matching ``*monitor.csv``

    :param path: (str) the directory path containing the log file(s)
    :return: (pandas.DataFrame) the logged data
    """
    monitor_files = get_monitor_files(path)
    if len(monitor_files) == 0:
        raise LoadMonitorResultsError("no monitor files of the form *%s found in %s" % (Monitor.EXT, path))
    data_frames, headers = [], []
    for file_name in monitor_files:
        with open(file_name, "rt") as file_handler:
            first_line = file_handler.readline()
            assert first_line[0] == "#"
            header = json.loads(first_line[1:])
            data_frame = pandas.read_csv(file_handler, index_col=None)
            headers.append(header)
            data_frame["t"] += header["t_start"]
        data_frames.append(data_frame)
    data_frame = pandas.concat(data_frames)
    data_frame.sort_values("t", inplace=True)
    data_frame.reset_index(inplace=True)
    data_frame["t"] -= min(header["t_start"] for header in headers)
    return data_frame<|MERGE_RESOLUTION|>--- conflicted
+++ resolved
@@ -26,15 +26,6 @@
 
     EXT = "monitor.csv"
 
-<<<<<<< HEAD
-    def __init__(self,
-                 env: gym.Env,
-                 filename: Optional[str] = None,
-                 allow_early_resets: bool = True,
-                 reset_keywords: Tuple[str, ...] = (),
-                 info_keywords: Tuple[str, ...] = (),
-                 continue_from: int = 0):
-=======
     def __init__(
         self,
         env: gym.Env,
@@ -42,8 +33,7 @@
         allow_early_resets: bool = True,
         reset_keywords: Tuple[str, ...] = (),
         info_keywords: Tuple[str, ...] = (),
-    ):
->>>>>>> f5104a5e
+        continue_from: int = 0):
         super(Monitor, self).__init__(env=env)
         self.t_start = time.time()
         if filename is None:
@@ -55,7 +45,6 @@
                     filename = os.path.join(filename, Monitor.EXT)
                 else:
                     filename = filename + "." + Monitor.EXT
-<<<<<<< HEAD
             if continue_from:
                 with open(filename, 'rt') as file_handler:
                     first_line = file_handler.readline()
@@ -78,13 +67,6 @@
                                              fieldnames=('r', 'l', 't') + reset_keywords + info_keywords)
                 self.logger.writeheader()
                 self.file_handler.flush()
-=======
-            self.file_handler = open(filename, "wt")
-            self.file_handler.write("#%s\n" % json.dumps({"t_start": self.t_start, "env_id": env.spec and env.spec.id}))
-            self.logger = csv.DictWriter(self.file_handler, fieldnames=("r", "l", "t") + reset_keywords + info_keywords)
-            self.logger.writeheader()
-            self.file_handler.flush()
->>>>>>> f5104a5e
 
         self.reset_keywords = reset_keywords
         self.info_keywords = info_keywords
