import gym
import pytest

<<<<<<< HEAD
from torchy_baselines import A2C, PPO, SAC, TD3, DQN
from torchy_baselines.common.vec_env import DummyVecEnv
=======
from stable_baselines3 import A2C, PPO, SAC, TD3
from stable_baselines3.common.vec_env import DummyVecEnv
>>>>>>> b86eee3a

MODEL_LIST = [
    PPO,
    A2C,
    TD3,
    SAC,
    DQN,
]


@pytest.mark.parametrize("model_class", MODEL_LIST)
def test_auto_wrap(model_class):
    # test auto wrapping of env into a VecEnv

    # Use different environment for DQN
    if model_class is DQN:
        env_name = 'CartPole-v0'
    else:
        env_name = 'Pendulum-v0'
    env = gym.make(env_name)
    eval_env = gym.make(env_name)
    model = model_class('MlpPolicy', env)
    model.learn(100, eval_env=eval_env)


@pytest.mark.parametrize("model_class", MODEL_LIST)
@pytest.mark.parametrize("env_id", ['Pendulum-v0', 'CartPole-v1'])
def test_predict(model_class, env_id):
    if env_id == 'CartPole-v1':
        if model_class in [SAC, TD3]:
            return
    else:
        if model_class in [DQN]:
            return

    if model_class is DQN:
        env_name = 'CartPole-v0'
    else:
        env_name = 'Pendulum-v0'

    # test detection of different shapes by the predict method
    model = model_class('MlpPolicy', env_id)
    env = gym.make(env_id)
    vec_env = DummyVecEnv([lambda: gym.make(env_id), lambda: gym.make(env_id)])

    obs = env.reset()
    action, _ = model.predict(obs)
    assert action.shape == env.action_space.shape
    assert env.action_space.contains(action)

    vec_env_obs = vec_env.reset()
    action, _ = model.predict(vec_env_obs)
    assert action.shape[0] == vec_env_obs.shape[0]<|MERGE_RESOLUTION|>--- conflicted
+++ resolved
@@ -1,13 +1,8 @@
 import gym
 import pytest
 
-<<<<<<< HEAD
-from torchy_baselines import A2C, PPO, SAC, TD3, DQN
-from torchy_baselines.common.vec_env import DummyVecEnv
-=======
-from stable_baselines3 import A2C, PPO, SAC, TD3
+from stable_baselines3 import A2C, PPO, SAC, TD3, DQN
 from stable_baselines3.common.vec_env import DummyVecEnv
->>>>>>> b86eee3a
 
 MODEL_LIST = [
     PPO,
